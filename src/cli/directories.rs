--- conflicted
+++ resolved
@@ -49,13 +49,8 @@
     #[arg(long, display_order = 0, requires = "action")]
     completed: bool,
 
-<<<<<<< HEAD
-    /// Show submitted
-    #[arg(long, display_order = 0, requires = "action")]
-=======
     /// Show submitted directories.
-    #[arg(long, display_order = 0)]
->>>>>>> a5d66d25
+    #[arg(long, display_order = 0, requires = "action")]
     submitted: bool,
 
     /// Show eligible directories.
