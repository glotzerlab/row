--- conflicted
+++ resolved
@@ -1,6 +1,5 @@
 # Release notes
 
-<<<<<<< HEAD
 ## 0.1.4 (2024-06-13)
 
 *Added:*
@@ -11,8 +10,6 @@
 
 * OLCF Frontier configuration now uses `warn_gpus_not_multiple_of` instead of `require_gpus_multiple_of`
 * OLCF Andes configuration now uses `warn_cpus_not_multiple_of` instead of `require_cpus_multiple_of`
-=======
-## 0.1.4 (not yet released)
 
 *Fixed:*
 
@@ -20,7 +17,6 @@
 * Correctly set `--mem-per-gpu` on Great Lakes.
 * Correct formatting in the documentation.
 * Correct typos in the documentation.
->>>>>>> 049f7668
 
 ## 0.1.3 (2024-05-30)
 
