# Release notes

## 0.3.0 (not yet released)

*Added:*

* Edit links to documentation pages.
* New arguments to `show status` display actions that are in the requested states:
 `--completed`, `--eligible`, `--submitted`, and `--waiting`.
* `cluster.submit_options` configuration option in `clusters.toml`.
* `--short` option to `show launchers` and `show directories`.

*Changed:*

* Show `import` lines in Python examples.
* Improve the verbose output from `submit`.
* `show status` hides actions with 0 directories by default. Pass `--all` to show all
  actions.
* `clean` now cleans all caches by default.
* Submit jobs with `--constraint="scratch"` by default on Delta.
* Submit jobs with `--constraint="nvme"` by default on Frontier.
<<<<<<< HEAD
* `group.include.all` now employs short circuit evaluation.
=======
* Change `--name` option of `show cluster` to `--short`.
* `show directories` now accepts an optional `--action` argument.
>>>>>>> b7f64902

*Fixed:*

* `submit_whole = true` checks only directories that match `group.include`.
* Do not print trailing spaces after the final column in tabular output.

## 0.2.0 (2024-06-18)

**Row** 0.2 adds support for partial-node job submissions on clusters without shared
partitions and fixes GPU job submissions on some clusters.

*Added:*

* `warn_[cpus|gpus]_not_multiple_of` key in *clusters.toml*.

*Changed:*

* OLCF Frontier configuration now uses `warn_gpus_not_multiple_of` instead of `require_gpus_multiple_of`.
* OLCF Andes configuration now uses `warn_cpus_not_multiple_of` instead of `require_cpus_multiple_of`.

*Fixed:*

* Prevent `gpus-per-task is mutually exclusive with tres-per-task` error.
* Correctly set `--mem-per-gpu` on Great Lakes.
* Correct formatting in the documentation.
* Correct typos in the documentation.

## 0.1.3 (2024-05-30)

*Fixed:*

* Broken build.

## 0.1.2 (2024-05-30)

*Fixed:*

* Erroneous code examples in the *Grouping directories* tutorial.

## 0.1.1 (2024-05-29)

*Added:*

* `conda-forge` installation instructions.

## 0.1.0 (2024-05-22)

* Initial release.<|MERGE_RESOLUTION|>--- conflicted
+++ resolved
@@ -19,12 +19,9 @@
 * `clean` now cleans all caches by default.
 * Submit jobs with `--constraint="scratch"` by default on Delta.
 * Submit jobs with `--constraint="nvme"` by default on Frontier.
-<<<<<<< HEAD
 * `group.include.all` now employs short circuit evaluation.
-=======
 * Change `--name` option of `show cluster` to `--short`.
 * `show directories` now accepts an optional `--action` argument.
->>>>>>> b7f64902
 
 *Fixed:*
 
